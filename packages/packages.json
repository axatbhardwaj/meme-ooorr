{
    "dev": {
        "contract/dvilela/meme_factory/0.1.0": "bafybeifa5h2a3t2ysi24c2zvfyyazjjxjicmveoszcyjbbamoqh7pmk6cu",
        "contract/dvilela/service_registry/0.1.0": "bafybeih2dhp3dr5ijsbmo6rwfotpbbccejkb3cgutghgadncjqhfryklpu",
        "contract/valory/staking_token/0.1.0": "bafybeigvcnjzhrwcbzdhiddc2vj7lmyroatnyhkgpkhwrduhuajuekjic4",
        "contract/valory/staking_activity_checker/0.1.0": "bafybeievwpysmimhhjfgetswigoivnkdluj2n6dh342r2iesiqdw3dpvru",
        "connection/dvilela/twikit/0.1.0": "bafybeie7on3y3yzdwivz5wnsp64xq3ak3mn2hcgpw74q4hcop2tw7pur4e",
        "connection/dvilela/mirror_db/0.1.0": "bafybeifgjuwvqpjafwkdqjt4223i7jdm6ppyijdx2knox4md7tfbhpvmbq",
        "connection/dvilela/genai/0.1.0": "bafybeihp6t4y7mynitwj3afwet2lr5ittrqmk4hop7ycmgyyx3nqkc5sty",
        "connection/dvilela/kv_store/0.1.0": "bafybeidsmswryxifxmkichzwsm2bvongcei2tlz3tcs45rabvm7eu5g5ai",
        "connection/dvilela/tweepy/0.1.0": "bafybeig5uthh7e3jliec5poawflbtkdhuen5c33hzsejz5wvbweg4bcvva",
        "skill/dvilela/memeooorr_abci/0.1.0": "bafybeidxmipejo23ruw6jwzaihd32ldwc67r5ev6fn5mjwq5hmeg7or5za",
        "skill/dvilela/memeooorr_chained_abci/0.1.0": "bafybeibjoylbpwygpplagdhqzliw27ntfhg3bu452m5oozovejtd7w3eue",
        "skill/valory/agent_db_abci/0.1.0": "bafybeib5ukb2kduuv6zjltyj5ycv3d6gqbqmw2ilcrd4o6g6rsjbggf4ey",
<<<<<<< HEAD
        "agent/dvilela/memeooorr/0.1.0": "bafybeiajz44xys5oljul5pph6bze4vbvfadu6oqbzjz7vjo6s2c3r6puyi",
        "service/dvilela/memeooorr/0.1.0": "bafybeidocfzhl4bossk7gse2zvonukgyxgbciru5huqeziws3tt7nfxfse"
=======
        "agent/dvilela/memeooorr/0.1.0": "bafybeidbfjxfwyxdbvgtmt5ajcrhp5w5k5sq2it7vasc72qik2bcdeoc7y",
        "service/dvilela/memeooorr/0.1.0": "bafybeiay7aoe7b4ees73ah4sc4iae7pz2tes5otqzstf44cwfqmyur7any"
>>>>>>> 591f7414
    },
    "third_party": {
        "protocol/open_aea/signing/1.0.0": "bafybeig2d36zxy65vd7fwhs7scotuktydcarm74aprmrb5nioiymr3yixm",
        "protocol/valory/abci/0.1.0": "bafybeiatodhboj6a3p35x4f4b342lzk6ckxpud23awnqbxwjeon3k5y36u",
        "protocol/valory/contract_api/1.0.0": "bafybeid247uig2ekykdumh7ewhp2cdq7rchaeqjj6e7urx35zfpdl5zrn4",
        "protocol/valory/http/1.0.0": "bafybeih4azmfwtamdbkhztkm4xitep3gx6tfdnoz6tvllmaqnhu3klejfa",
        "protocol/valory/ledger_api/1.0.0": "bafybeihmqzcbj6t7vxz2aehd5726ofnzsfjs5cwlf42ro4tn6i34cbfrc4",
        "protocol/valory/acn_data_share/0.1.0": "bafybeih5ydonnvrwvy2ygfqgfabkr47s4yw3uqxztmwyfprulwfsoe7ipq",
        "protocol/valory/acn/1.1.0": "bafybeic6h55ov5lrzbah6fate54c4u6spopcexxspw3abotbmffabfddeu",
        "protocol/valory/ipfs/0.1.0": "bafybeifi2nri7sprmkez4rqzwb4lnu6peoy3bax5k6asf6k5ms7kmjpmkq",
        "protocol/valory/tendermint/0.1.0": "bafybeigydrbfrlmr4f7shbtqx44kvmbg22im27mxdap2e3m5tkti6t445y",
        "protocol/valory/srr/0.1.0": "bafybeihrixgptxuqpf2s4nujypwlv5aed2nboozq5kl4c26cxw6r7si2x4",
        "protocol/dvilela/kv_store/0.1.0": "bafybeihimf5f37uupxmugvagmaxworgmz7cxuqpikkyzlgldtbq46jbvci",
        "contract/valory/mech_mm/0.1.0": "bafybeiad32w5rysrrw5coldzklbx7zcwj4pjsbb26mqzgcxvlvoslmanqe",
        "contract/valory/mech_marketplace/0.1.0": "bafybeiajuyxzp7l3lzxk23jle2bjdxapghc5om6iidcnwg6szfkqpxhb6y",
        "contract/valory/service_registry/0.1.0": "bafybeigmiyl3c23qbklwhnf5vpmhmign3cn6nakfdxqi2c7efthq57qaea",
        "contract/valory/gnosis_safe_proxy_factory/0.1.0": "bafybeidjgnk2jephgtwlxlxokto5rfde4u5kreh4wx5lv3fengidogynsi",
        "contract/valory/multisend/0.1.0": "bafybeig5byt5urg2d2bsecufxe5ql7f4mezg3mekfleeh32nmuusx66p4y",
        "contract/valory/gnosis_safe/0.1.0": "bafybeidhegkiibxroyvzvsyuh5t3qpq3egj24u2yg2xryf2kir4f36on3u",
        "contract/valory/agent_registry/0.1.0": "bafybeiehqygljgewzrk2he5bktbupzayke5iesgqzd2rkhzqldyy7mbtpa",
        "contract/valory/erc20/0.1.0": "bafybeibtkjl3z7syunxtzylwju2dj5uk6m7jxk26jgxfpifqyr4e76b3sm",
        "contract/valory/mech/0.1.0": "bafybeigwbv5nicn4t6wwkxcf2myg2b7mnm7ik5dwhd6nbifrff23a4ft7m",
        "connection/valory/abci/0.1.0": "bafybeic6gfe4lw2pxfwt56tadzhtbdioghpawlrsdfykakam4okhvlxqmu",
        "connection/valory/http_client/0.23.0": "bafybeid5ffvg76ejjoese7brj5ji3lx66cu7p2ixfwflpo6rgofkypfd7y",
        "connection/valory/ipfs/0.1.0": "bafybeiamz23olgtow4wqf7zpsfnfzf7pxiognrxl2mhn5kvqutlwhgukxa",
        "connection/valory/ledger/0.19.0": "bafybeibdsjmy4w2eyilbqc7yzutopl65qpeyspxwz7mjvirr52twhjlf5y",
        "connection/valory/p2p_libp2p_client/0.1.0": "bafybeic6ayusdwy4dks75njwk32ac7ur7salgllwf4fdc34ue5z2k5iz4q",
        "connection/valory/http_server/0.22.0": "bafybeic3jpkum7g6qo6x6vdrmvvhj7vqw7ec2op72uc3yfhmnlp5hn3joy",
        "skill/valory/abstract_abci/0.1.0": "bafybeigyae3cvcfts547w56w6oqoq4z5nq4ypmftoftf4jgtlbndzu45lu",
        "skill/valory/reset_pause_abci/0.1.0": "bafybeicskv7u3mtfhi7nnoyw3bppwjof63izs4jgqdddtxicoea26t2n7i",
        "skill/valory/registration_abci/0.1.0": "bafybeigt7bmrfhet7fyafqojl2i5uhzvpaz5wfv6kuk5ojwhhnhmg3qihu",
        "skill/valory/abstract_round_abci/0.1.0": "bafybeifclzgoyulkyyigcwrqzmydyrj6c5d26xu7jk6cjbsed3pkls4pba",
        "skill/valory/termination_abci/0.1.0": "bafybeianygjbwmt4xrq77pfl3yzcokbjfzxmuru6j2k7a3boqc2qfb7shi",
        "skill/valory/transaction_settlement_abci/0.1.0": "bafybeid4alawv3oz4gdyom5uevrgzfsahbwabi37r7gomsetwqiq66g6cm",
        "skill/valory/mech_interact_abci/0.1.0": "bafybeibhigcn46vxrqwcmygin4v442qknyklmuaufyre2npca26sbmkdvu"
    }
}<|MERGE_RESOLUTION|>--- conflicted
+++ resolved
@@ -12,13 +12,10 @@
         "skill/dvilela/memeooorr_abci/0.1.0": "bafybeidxmipejo23ruw6jwzaihd32ldwc67r5ev6fn5mjwq5hmeg7or5za",
         "skill/dvilela/memeooorr_chained_abci/0.1.0": "bafybeibjoylbpwygpplagdhqzliw27ntfhg3bu452m5oozovejtd7w3eue",
         "skill/valory/agent_db_abci/0.1.0": "bafybeib5ukb2kduuv6zjltyj5ycv3d6gqbqmw2ilcrd4o6g6rsjbggf4ey",
-<<<<<<< HEAD
         "agent/dvilela/memeooorr/0.1.0": "bafybeiajz44xys5oljul5pph6bze4vbvfadu6oqbzjz7vjo6s2c3r6puyi",
         "service/dvilela/memeooorr/0.1.0": "bafybeidocfzhl4bossk7gse2zvonukgyxgbciru5huqeziws3tt7nfxfse"
-=======
         "agent/dvilela/memeooorr/0.1.0": "bafybeidbfjxfwyxdbvgtmt5ajcrhp5w5k5sq2it7vasc72qik2bcdeoc7y",
         "service/dvilela/memeooorr/0.1.0": "bafybeiay7aoe7b4ees73ah4sc4iae7pz2tes5otqzstf44cwfqmyur7any"
->>>>>>> 591f7414
     },
     "third_party": {
         "protocol/open_aea/signing/1.0.0": "bafybeig2d36zxy65vd7fwhs7scotuktydcarm74aprmrb5nioiymr3yixm",
