# -*- coding: utf-8 -*-
# ------------------------------------------------------------------------------
#
#   Copyright 2024 David Vilela Freire
#
#   Licensed under the Apache License, Version 2.0 (the "License");
#   you may not use this file except in compliance with the License.
#   You may obtain a copy of the License at
#
#       http://www.apache.org/licenses/LICENSE-2.0
#
#   Unless required by applicable law or agreed to in writing, software
#   distributed under the License is distributed on an "AS IS" BASIS,
#   WITHOUT WARRANTIES OR CONDITIONS OF ANY KIND, either express or implied.
#   See the License for the specific language governing permissions and
#   limitations under the License.
#
# ------------------------------------------------------------------------------

"""This module contains the shared state for the abci skill of MemeooorrAbciApp."""

from dataclasses import dataclass
from typing import Any, Dict, Optional

from aea.skills.base import SkillContext

from packages.dvilela.skills.memeooorr_abci.rounds import MemeooorrAbciApp
from packages.valory.skills.abstract_round_abci.models import ApiSpecs
from packages.valory.skills.abstract_round_abci.models import (
    BenchmarkTool as BaseBenchmarkTool,
)
from packages.valory.skills.abstract_round_abci.models import Requests as BaseRequests
from packages.valory.skills.abstract_round_abci.models import (
    SharedState as BaseSharedState,
)
from packages.valory.skills.agent_db_abci.models import (
    AgentDBClient as BaseAgentDBClient,
)
from packages.valory.skills.agent_db_abci.models import (
    AgentsFunDatabase as BaseAgentsFunDatabase,
)
from packages.valory.skills.mech_interact_abci.models import MechParams


class SharedState(BaseSharedState):
    """Keep the current shared state of the skill."""

    abci_app_cls = MemeooorrAbciApp

    def __init__(self, *args: Any, skill_context: SkillContext, **kwargs: Any) -> None:
        """Init"""
        super().__init__(*args, skill_context=skill_context, **kwargs)
        self.twitter_username: Optional[str] = None
        self.twitter_id: Optional[str] = None


Requests = BaseRequests
BenchmarkTool = BaseBenchmarkTool
AgentDBClient = BaseAgentDBClient
AgentsFunDatabase = BaseAgentsFunDatabase


class RandomnessApi(ApiSpecs):
    """A model that wraps ApiSpecs for randomness api specifications."""


@dataclass(frozen=True)
class AlternativeModelForTweets:  # pylint: disable=too-many-instance-attributes
    """The configuration for the alternative LLM models."""

    use: bool
    url: str
    api_key: str | None
    model: str
    max_tokens: int
    top_p: int
    top_k: int
    presence_penalty: int
    frequency_penalty: int
    temperature: float

    @classmethod
    def from_dict(cls, data: Dict[str, Any]) -> "AlternativeModelForTweets":
        """Create an instance from a dictionary."""
        api_key = data["api_key"]
        # Treat empty, whitespace-only strings, or placeholder string as None
        if api_key is not None and (
            api_key == ""
            or (
                isinstance(api_key, str) and (api_key.isspace() or api_key == "${str:}")
            )
        ):
            api_key = None

        return cls(
            use=api_key is not None,
            url=data["url"],
            api_key=api_key,
            model=data["model"],
            max_tokens=data["max_tokens"],
            top_p=data["top_p"],
            top_k=data["top_k"],
            presence_penalty=data["presence_penalty"],
            frequency_penalty=data["frequency_penalty"],
            temperature=data["temperature"],
        )


class Params(MechParams):  # pylint: disable=too-many-instance-attributes
    """Parameters."""

    def __init__(self, *args: Any, **kwargs: Any) -> None:
        """Initialize the parameters object."""
        self.service_endpoint = self._ensure("service_endpoint", kwargs, str)
        self.minimum_gas_balance = self._ensure("minimum_gas_balance", kwargs, float)
        self.min_feedback_replies = self._ensure("min_feedback_replies", kwargs, int)
        self.meme_factory_address_base = self._ensure(
            "meme_factory_address_base", kwargs, str
        )
        self.meme_factory_address_celo = self._ensure(
            "meme_factory_address_celo", kwargs, str
        )
        self.olas_token_address_base = self._ensure(
            "olas_token_address_base", kwargs, str
        )
        self.olas_token_address_celo = self._ensure(
            "olas_token_address_celo", kwargs, str
        )
        self.service_registry_address_base = self._ensure(
            "service_registry_address_base", kwargs, str
        )
        self.service_registry_address_celo = self._ensure(
            "service_registry_address_celo", kwargs, str
        )
        self.persona = self._ensure("persona", kwargs, str)
        self.home_chain_id = self._ensure("home_chain_id", kwargs, str)

        self.meme_factory_deployment_block_base = self._ensure(
            "meme_factory_deployment_block_base", kwargs, int
        )
        self.meme_factory_deployment_block_celo = self._ensure(
            "meme_factory_deployment_block_celo", kwargs, int
        )
        self.meme_subgraph_url = self._ensure("meme_subgraph_url", kwargs, str)
        self.skip_engagement = self._ensure("skip_engagement", kwargs, bool)

        self.min_summon_amount_base = self._ensure(
            "min_summon_amount_base", kwargs, float
        )
        self.max_summon_amount_base = self._ensure(
            "max_summon_amount_base", kwargs, float
        )
        self.max_heart_amount_base = self._ensure(
            "max_heart_amount_base", kwargs, float
        )

        self.min_summon_amount_celo = self._ensure(
            "min_summon_amount_celo", kwargs, float
        )
        self.max_summon_amount_celo = self._ensure(
            "max_summon_amount_celo", kwargs, float
        )

        self.max_heart_amount_celo = self._ensure(
            "max_heart_amount_celo", kwargs, float
        )

        self.staking_token_contract_address: str = self._ensure(
            "staking_token_contract_address", kwargs, str
        )
        self.activity_checker_contract_address: str = self._ensure(
            "activity_checker_contract_address", kwargs, str
        )
        self.fireworks_api_key: str | None = kwargs.get("fireworks_api_key", None)
        alternative_model_kwargs = kwargs["alternative_model_for_tweets"]
        alternative_model_kwargs["api_key"] = self.fireworks_api_key
        self.alternative_model_for_tweets: AlternativeModelForTweets = (
            AlternativeModelForTweets.from_dict(alternative_model_kwargs)
        )
        self.tx_loop_breaker_count = self._ensure("tx_loop_breaker_count", kwargs, int)

        self.tools_for_mech: dict = self._ensure("tools_for_mech", kwargs, None)

        self.summon_cooldown_seconds = self._ensure(
            "summon_cooldown_seconds", kwargs, int
        )
<<<<<<< HEAD
        self.store_path = self._ensure("store_path", kwargs, str)
=======
        self.heart_cooldown_hours = self._ensure("heart_cooldown_hours", kwargs, int)
>>>>>>> fc122af7

        super().__init__(*args, **kwargs)<|MERGE_RESOLUTION|>--- conflicted
+++ resolved
@@ -184,10 +184,7 @@
         self.summon_cooldown_seconds = self._ensure(
             "summon_cooldown_seconds", kwargs, int
         )
-<<<<<<< HEAD
         self.store_path = self._ensure("store_path", kwargs, str)
-=======
         self.heart_cooldown_hours = self._ensure("heart_cooldown_hours", kwargs, int)
->>>>>>> fc122af7
 
         super().__init__(*args, **kwargs)