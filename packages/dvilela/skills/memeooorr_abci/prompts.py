--- conflicted
+++ resolved
@@ -60,11 +60,9 @@
 You need to decide if you want to use tools or not , if not then what actions on Twitter you want to perform.
 You must choose **either** a Twitter action **or** a Tool action, but not both.
 
-<<<<<<< HEAD
 I'm testing currently with a tool, so you should use the tool stabilityai-stable-diffusion-v1-6
-=======
+
 {extra_command}
->>>>>>> d453361d
 
 Your task is to decide what actions to do, if any. Some recommenadations:
 - Do not invent or assume any details. Use only the information provided. as we do not want to spread misinformation.
