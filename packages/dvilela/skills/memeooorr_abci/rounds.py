--- conflicted
+++ resolved
@@ -36,12 +36,9 @@
     LoadDatabasePayload,
     PostTxDecisionMakingPayload,
     PullMemesPayload,
-<<<<<<< HEAD
     PreMechRequestPayload,
     PostMechRequestPayload,
-=======
     TransactionLoopCheckPayload,
->>>>>>> 7cd0b11b
 )
 from packages.valory.skills.abstract_round_abci.base import (
     AbciApp,
@@ -88,11 +85,8 @@
     TO_ACTION_TWEET = "to_action_tweet"
     ACTION = "action"
     MISSING_TWEET = "missing_tweet"
-<<<<<<< HEAD
     MECH = "mech"
-=======
     RETRY = "retry"
->>>>>>> 7cd0b11b
 
 
 class SynchronizedData(BaseSynchronizedData):
@@ -165,7 +159,6 @@
         return self._get_deserialized("participant_to_staking")
 
     @property
-<<<<<<< HEAD
     def mech_requests(self) -> List[MechMetadata]:
         """Get the mech requests."""
         serialized = self.db.get("mech_requests", "[]")
@@ -181,11 +174,11 @@
         if isinstance(responses, str):
             responses = json.loads(responses)
         return [MechInteractionResponse(**response_item) for response_item in responses]
-=======
+
+    @property
     def tx_loop_count(self) -> int:
         """Get the loop count for retrying transaction."""
         return int(self.db.get("tx_loop_count", 0))  # type: ignore
->>>>>>> 7cd0b11b
 
 
 class EventRoundBase(CollectSameUntilThresholdRound):
@@ -403,7 +396,7 @@
 
     payload_class = EngageTwitterPayload  # type: ignore
     synchronized_data_class = SynchronizedData
-    extended_requirements = ()
+    required_class_attributes = ()
 
     def end_block(self) -> Optional[Tuple[BaseSynchronizedData, Enum]]:
         """Process the end of the block."""
@@ -710,11 +703,8 @@
         PullMemesRound,
         ActionPreparationRound,
         PostTxDecisionMakingRound,
-<<<<<<< HEAD
         PostMechRequestRound,
-=======
         TransactionLoopCheckRound,
->>>>>>> 7cd0b11b
     }
     transition_function: AbciAppTransitionFunction = {
         LoadDatabaseRound: {
@@ -783,18 +773,16 @@
             Event.ROUND_TIMEOUT: CallCheckpointRound,
             Event.NO_MAJORITY: CallCheckpointRound,
         },
-<<<<<<< HEAD
         PostMechRequestRound: {
             Event.DONE: EngageTwitterRound,
             Event.NO_MAJORITY: PostMechRequestRound,
             Event.ROUND_TIMEOUT: PostMechRequestRound,
-=======
+        },
         TransactionLoopCheckRound: {
             Event.DONE: FinishedToResetRound,
             Event.RETRY: FinishedToSettlementRound,
             Event.NO_MAJORITY: TransactionLoopCheckRound,
             Event.ROUND_TIMEOUT: TransactionLoopCheckRound,
->>>>>>> 7cd0b11b
         },
         FinishedToResetRound: {},
         FinishedToSettlementRound: {},
