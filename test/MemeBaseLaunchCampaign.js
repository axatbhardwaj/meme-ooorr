--- conflicted
+++ resolved
@@ -283,28 +283,26 @@
     await helpers.time.increase(10);
 
     // Swap to OLAS
-<<<<<<< HEAD
     const olasAmount = await memeBase.nativeTokensForAscendance();
-=======
     const nativeAmount = await memeBase.scheduledForAscendance();
     //console.log("scheduledForAscendance", scheduledForAscendance);
->>>>>>> 2c335d09
+
     // First 127.5 ETH are collected towards campaign
     await memeBase.scheduleForAscendance();
 
     // Collect fees
     await memeBase.collectFees([campaignToken, memeToken, memeTokenTwo]);
 
-<<<<<<< HEAD
+
     // Check the contract balance
     let baseBalance = await ethers.provider.getBalance(memeBase.address);
-=======
+
     // Check the contract balances - must be no native and wrapped token left after all the unleashes
     baseBalance = await ethers.provider.getBalance(memeBase.address);
     expect(baseBalance).to.equal(0);
 
     baseBalance = await weth.balanceOf(memeBase.address);
->>>>>>> 2c335d09
+
     expect(baseBalance).to.equal(0);
 
     // Check the wrapped native token contract balance
